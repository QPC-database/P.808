--- conflicted
+++ resolved
@@ -231,11 +231,7 @@
         return df
 
 
-<<<<<<< HEAD
-async def prepare_metadata_per_task(cfg, clips, gold, trapping, method):
-=======
-async def prepare_metadata_per_task(cfg, clips, gold, trapping, output_dir):
->>>>>>> 887bf037
+async def prepare_metadata_per_task(cfg, clips, gold, trapping, method, output_dir):
     """
     Merge different input files into one dataframe
     :param test_method
@@ -343,11 +339,7 @@
         os.mkdir(output_dir)
 
     # prepare format
-<<<<<<< HEAD
-    metadata_lst = await prepare_metadata_per_task(cfg, args.clips, args.gold_clips, args.trapping_clips, args.method)
-=======
-    metadata_lst = await prepare_metadata_per_task(cfg, args.clips, args.gold_clips, args.trapping_clips, output_dir)
->>>>>>> 887bf037
+    metadata_lst = await prepare_metadata_per_task(cfg, args.clips, args.gold_clips, args.trapping_clips, args.method, output_dir)
 
     task_objs = list()
     for metadata in metadata_lst:
@@ -416,4 +408,4 @@
     else:
         assert True, "Neither Trapping clips file nor store configuration provided"
 
-    asyncio.run(main(cfg, args))
+    asyncio.run(main(cfg, args))