--- conflicted
+++ resolved
@@ -328,11 +328,7 @@
         # step 4. check tps
         d['correct_tps'] = check_tps(row, method)
         # step5. check gold_standard, just for acr
-<<<<<<< HEAD
         if method in ['acr','p835']:
-=======
-        if method in['acr', 'p835']:
->>>>>>> c8eb4847
             d['correct_gold_question'] = check_gold_question(method, row)
         # step6. check variance in a session rating
         d['variance_in_ratings'] = check_variance(row)
@@ -978,4 +974,3 @@
     question_names = [f"q{i}" for i in range(1, int(config['general']['number_of_questions_in_rating']) + 1)]
     # start
     analyze_results(config, test_method,  answer_path, list_of_req, args.quality_bonus)
-
