--- conflicted
+++ resolved
@@ -592,12 +592,8 @@
     for worker in candidates:
             # select answers
             worker_answers = df[df['workerid'] == worker]
-<<<<<<< HEAD
             votes_p_file, votes_per_condition, _ = transform(test_method, worker_answers.to_dict('records'),
                                                              use_condition_level, True)
-=======
-            votes_p_file, votes_per_condition, _ = transform(test_method, worker_answers.to_dict('records'), use_condition_level)
->>>>>>> b39d8a7b
             if use_condition_level:
                 aggregated_data = pd.DataFrame(votes_per_condition)
             else:
