--- conflicted
+++ resolved
@@ -6,6 +6,7 @@
 * Includes Comparison Category Ratings (CCR)
 * Significantly speeds up the test process by integrating the participant qualification step into the main rating task compared to a two-stage qualification and rating solution
 * Includes implementation of the ITU-T Rec. P.835 for the crowdsourcing approach is also provided based on the recommendations given in the ITU-T Rec. P.808.
+* Includes implementation of the ITU-T Rec. P.831 for the crowdsourcing approach is also provided based on the recommendations given in the ITU-T Rec. P.808.
 
 For more information about the ITU-T Rec. P.808 please read:
 
@@ -17,15 +18,12 @@
 [ITU-T Recommendation P.835, _Subjective test methodology for evaluating speech communication systems that include noise suppression algorithm._](https://www.itu.int/rec/T-REC-P.835/en) 
 Geneva: International Telecommunication Union, 2003.
 
-<<<<<<< HEAD
-An implementation of the ITU-T Rec. P.831 for the crowdsourcing approach is also provided based on
-the recommendations given in ITU-T Rec. P.808. For more information about ITU-T Rec. P.831 please read:
+For more information about ITU-T Rec. P.831 please read:
 
 [ITU-T Recommendation P.831 _Subjective performance evaluation of network echo cancellers._](https://www.itu.int/rec/T-REC-P.831/en)
 Geneva: International Telecommunication Union, 1998.
-=======
+
 A technical description of the implementation and validation is given in this paper:
->>>>>>> 9b947c6b
 
 * [An Open Source Implementation of ITU-T Recommendation P.808 with Validation.](https://arxiv.org/pdf/2005.08138.pdf)
 Babak Naderi, Ross Cutler, 2020.
